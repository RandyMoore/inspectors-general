--- conflicted
+++ resolved
@@ -49,11 +49,7 @@
     if not results:
       results = doc.select("div.field-item tr")
     if not results:
-<<<<<<< HEAD
-      raise AssertionError("No report links found for %s" % url)
-=======
       raise inspector.NoReportsFoundError("National Endowment for the Arts (%s)" % report_type)
->>>>>>> 0ad7da25
     for result in results:
       report = report_from(result, url, report_type, year_range)
 
@@ -80,26 +76,17 @@
     published_on = datetime.datetime.strptime(published_on_text, '%m/%d/%y')
   except (ValueError, IndexError):
     try:
-<<<<<<< HEAD
       published_on_text = title.split("-")[-1].split("–")[-1].strip()
       published_on = datetime.datetime.strptime(published_on_text, '%B %d, %Y')
     except ValueError:
       # For reports where we can only find the year, set them to Nov 1st of that year
-=======
-      published_on_year = int(result.find_previous("h3").text.strip())
-    except AttributeError:
->>>>>>> 0ad7da25
       try:
         published_on_year = int(result.find_previous("strong").text.strip())
       except AttributeError:
         published_on_year = int(re.search('(\d+)', title).group())
-<<<<<<< HEAD
       published_on = datetime.datetime(published_on_year, 11, 1)
       estimated_date = True
-=======
-    published_on = datetime.datetime(published_on_year, 11, 1)
-    estimated_date = True
->>>>>>> 0ad7da25
+
 
   if published_on.year not in year_range:
     logging.debug("[%s] Skipping, not in requested range." % report_url)

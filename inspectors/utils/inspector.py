from utils import utils
import os
import re
import logging
import datetime
import urllib.parse

# Save a report to disk, provide output along the way.
#
# 1) download report to disk
# 2) extract text from downloaded report using report['file_type']
# 3) write report metadata to disk
#
# fields used: file_type, url, inspector, year, report_id
# fields added: report_path, text_path

def save_report(report):
  options = utils.options()

  # create some inferred fields, set defaults
  preprocess_report(report)

  # validate report will return True, or a string message
  validation = validate_report(report)
  if validation != True:
    raise Exception("[%s][%s][%s] Invalid report: %s\n\n%s" % (
      report.get('type'), report.get('published_on'), report.get('report_id'),
      validation, str(report)))

  logging.warn("[%s][%s][%s]" % (report['type'], report['published_on'], report['report_id']))

  if options.get('dry_run'):
    logging.warn('\tskipping download and extraction, dry_run == True')
  elif report.get('unreleased', False) is True:
    logging.warn('\tno download/extraction of unreleased report')
  else:
    report_path = download_report(report)
    if not report_path:
      logging.warn("\terror downloading report: sadly, skipping.")
      return False

    logging.warn("\treport: %s" % report_path)

    text_path = extract_report(report)
    logging.warn("\ttext: %s" % text_path)

  data_path = write_report(report)
  logging.warn("\tdata: %s" % data_path)

  return True


# Preprocess before validation, to catch cases where inference didn't work.
# So, fields may be absent at this time.
def preprocess_report(report):
  # not sure what I'm doing with this field yet
  if report.get("type") is None:
    report["type"] = "report"

  # if we have a date, but no explicit year, extract it
  if report.get("published_on") and (report.get('year') is None):
    report['year'] = year_from(report)

  # if we have a URL, but no explicit file type, try to detect it
  if report.get("url") and (report.get("file_type") is None):
    parsed = urllib.parse.urlparse(report['url'])
    split = parsed.path.split(".")
    if len(split) > 1:
      report['file_type'] = split[-1]



# Ensure required fields are present
def validate_report(report):
  required = (
    "published_on", "report_id", "title", "inspector", "inspector_url",
    "agency", "agency_name",
  )
  for field in required:
    value = report.get(field)
    if (value is None) or value == "":
      return "Missing a required field: %s" % field

  # URL is not required in the case that the report has an 'unreleased' field
  # set to True
  unreleased = report.get('unreleased', False)
  if unreleased is not True:  # Strict test for True specifically
    url = report.get("url")
    if not url:
      return "Missing required field 'url' when field 'unreleased' != True"

  # report_id can't have slashes, it'll mess up the directory structure
  if "/" in report["report_id"]:
    return "Invalid / in report_id - find another way: %r" % report["report_id"]

  if report.get("year") is None:
    return "Couldn't get `year`, for some reason."

  if report.get("type") is None:
    return "Er, this shouldn't happen: empty `type` field."

<<<<<<< HEAD
  if report.get("file_type") is None:
=======
  if unreleased is not True and report.get("file_type", None) is None:
>>>>>>> 87199e8d
    return "Couldn't figure out `file_type` from URL, please set it explicitly."

  try:
    datetime.datetime.strptime(report['published_on'], "%Y-%m-%d")
  except ValueError:
    return "Invalid format for `published_on`, must be YYYY-MM-DD."

  if re.search("(\\-\\d[\\-]|\\-\\d$)", report["published_on"]):
    return "Invalid format for `published_on`, dates must use zero prefixing."

  return True


def download_report(report):
  report_path = path_for(report, report['file_type'])
  binary = (report['file_type'].lower() == 'pdf')

  result = utils.download(
    report['url'],
    "%s/%s" % (utils.data_dir(), report_path),
    {'binary': binary}
  )
  if result:
    return report_path
  else:
    return None

# relies on putting text next to report_path
def extract_report(report):
  report_path = path_for(report, report['file_type'])

  file_type_lower = report['file_type'].lower()
  if file_type_lower == "pdf":
    return utils.text_from_pdf(report_path)
  elif file_type_lower.startswith("htm"):
    return utils.text_from_html(report_path)
  else:
    logging.warn("Unknown file type, don't know how to extract text!")
    return None

def write_report(report):
  data_path = path_for(report, "json")

  utils.write(
    utils.json_for(report),
    "%s/%s" % (utils.data_dir(), data_path)
  )
  return data_path


def path_for(report, ext):
  return "%s/%s/%s/report.%s" % (report['inspector'], report['year'], report['report_id'], ext)

def cache(inspector, path):
  return os.path.join(utils.cache_dir(), inspector, path)

# get year for a report from its publish date
def year_from(report):
  return int(report['published_on'].split("-")[0])

# assume standard options for IG scrapers, since/year
def year_range(options):
  this_year = datetime.datetime.now().year

  since = options.get('since')
  if type(since) is not str: since = None
  if since:
    since = int(since)
    if since > this_year:
      since = this_year

  year = options.get('year')
  if year:
    year = int(year)
    if year > this_year:
      year = this_year

  if since:
    year_range = list(range(since, this_year + 1))
  elif year:
    year_range = list(range(year, year + 1))
  else:
    year_range = list(range(this_year, this_year + 1))

  return year_range<|MERGE_RESOLUTION|>--- conflicted
+++ resolved
@@ -99,11 +99,7 @@
   if report.get("type") is None:
     return "Er, this shouldn't happen: empty `type` field."
 
-<<<<<<< HEAD
-  if report.get("file_type") is None:
-=======
-  if unreleased is not True and report.get("file_type", None) is None:
->>>>>>> 87199e8d
+  if unreleased is not True and report.get("file_type") is None:
     return "Couldn't figure out `file_type` from URL, please set it explicitly."
 
   try:

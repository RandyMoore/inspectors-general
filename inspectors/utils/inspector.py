--- conflicted
+++ resolved
@@ -27,13 +27,10 @@
 
   logging.warn("[%s][%s][%s]" % (report['type'], report['published_on'], report['report_id']))
 
-<<<<<<< HEAD
-  if report.get('unreleased', False) is True:
-    logging.warn('\tno download/extraction of unreleased report')
-=======
   if options.get('dry_run'):
     logging.warn('\tskipping download and extraction, dry_run == True')
->>>>>>> 41106cd0
+  elif report.get('unreleased', False) is True:
+    logging.warn('\tno download/extraction of unreleased report')
   else:
     report_path = download_report(report)
     if not report_path:

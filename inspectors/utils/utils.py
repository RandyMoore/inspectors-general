import os, os.path, errno, sys, traceback, subprocess
import re, html.entities
import json
import logging
import yaml
from bs4 import BeautifulSoup
from datetime import datetime

# scraper should be instantiated at class-load time, so that it can rate limit appropriately
import scrapelib
scraper = scrapelib.Scraper(requests_per_minute=120, retry_attempts=3)
scraper.user_agent = "unitedstates/inspectors-general (https://github.com/unitedstates/inspectors-general)"

from . import admin


# will pass correct options on to individual scrapers whether
# run through ./igs or individually, because argv[1:] is the same
def run(run_method):
  cli_options = options()
  configure_logging(cli_options)

  try:
    run_method(cli_options)
  except Exception as exception:
    admin.notify(exception)

# read options from the command line
#   e.g. ./inspectors/usps.py --since=2012-03-04 --debug
#     => {"since": "2012-03-04", "debug": True}
def options():
  options = {}
  for arg in sys.argv[1:]:
    if arg.startswith("--"):

      if "=" in arg:
        key, value = arg.split('=')
      else:
        key, value = arg, "True"

      key = key.split("--")[1]
      if value.lower() == 'true': value = True
      elif value.lower() == 'false': value = False
      options[key.lower()] = value
  return options

def configure_logging(options=None):
  options = {} if not options else options
  if options.get('debug', False):
    log_level = "debug"
  else:
    log_level = options.get("log", "warn")

  if log_level not in ["debug", "info", "warn", "error"]:
    print("Invalid log level (specify: debug, info, warn, error).")
    sys.exit(1)

  logging.basicConfig(format='%(message)s', level=log_level.upper())


# download the data at url
def download(url, destination=None, options=None):
  options = {} if not options else options
  cache = options.get('cache', True) # default to caching
  binary = options.get('binary', False) # default to assuming text

  # check cache first
  if destination and cache and os.path.exists(destination):
    logging.info("## Cached: (%s, %s)" % (destination, url))

    # if a binary file is cached, we're done
    if binary:
      return True

    # otherwise, decode it for return
    with open(destination, 'r') as f:
      body = f.read()

  # otherwise, download from the web
  else:
    try:
      logging.info("## Downloading: %s" % url)
      if destination: logging.info("## \tto: %s" % destination)
      response = scraper.urlopen(url)
    except scrapelib.HTTPError as e:
      # intentionally print instead of using logging,
      # so that all 404s get printed at the end of the log
      print("Error downloading %s:\n\n%s" % (url, format_exception(e)))
      return None

    if binary:
      body = response.bytes
      if isinstance(body, str): raise ValueError("Binary content improperly decoded.")
    else:
      body = response
      if not isinstance(body, str): raise ValueError("Content not decoded.")

    # don't allow 0-byte files
    if (not body) or (not body.strip()):
      return None

    # cache content to disk
    if destination:
      write(body, destination, binary=binary)

  # don't return binary content
  if binary:
    return True
  else:
    # whether from disk or web, unescape HTML entities
    return unescape(body)

# uses BeautifulSoup to do a naive extraction of text from HTML,
# then writes it and returns the /data-relative path.
def text_from_html(html_path):
  real_html_path = os.path.join(data_dir(), html_path)
  text_path = "%s.txt" % os.path.splitext(html_path)[0]
  real_text_path = os.path.join(data_dir(), text_path)

  html = open(real_html_path).read()
  doc = BeautifulSoup(html)
  text = doc.text.strip()

  write(text, real_text_path, binary=False)
  return text_path


# uses pdftotext to get text out of PDFs,
# then writes it and returns the /data-relative path.
def text_from_pdf(pdf_path):
  try:
    subprocess.Popen(["pdftotext", "-v"], shell=False, stdout=subprocess.DEVNULL, stderr=subprocess.STDOUT).communicate()
  except FileNotFoundError:
    logging.warn("Install pdftotext to extract text! The pdftotext executable must be in a directory that is in your PATH environment variable.")
    return None

  real_pdf_path = os.path.join(data_dir(), pdf_path)
  text_path = "%s.txt" % os.path.splitext(pdf_path)[0]
  real_text_path = os.path.join(data_dir(), text_path)

  try:
    subprocess.check_call("pdftotext -layout \"%s\" \"%s\"" % (real_pdf_path, real_text_path))
  except subprocess.CalledProcessError as exc:
    logging.warn("Error extracting text to %s:\n\n%s" % (text_path, format_exception(exc)))
    return None

  if os.path.exists(real_text_path):
    return text_path
  else:
    logging.warn("Text not extracted to %s" % text_path)
    return None

PAGE_RE = re.compile("Pages: +([0-9]+)\r?\n")
CREATION_DATE_RE = re.compile("CreationDate: +([^\r\n]*)\r?\n")
MOD_DATE_RE = re.compile("ModDate: +([^\r\n]*)\r?\n")
TITLE_RE = re.compile("Title: +([^\r\n]*)\r?\n")
KEYWORDS_RE = re.compile("Keywords: +([^\r\n]*)\r?\n")
AUTHOR_RE = re.compile("Author: +([^\r\n]*)\r?\n")

def parse_pdf_datetime(raw):
    try:
      my_datetime = datetime.strptime(raw, '%m/%d/%y %H:%M:%S')
    except ValueError:
      try:
        my_datetime = datetime.strptime(raw, '%a %b %d %H:%M:%S %Y')
      except ValueError:
        try:
          my_datetime = datetime.strptime(raw, '%A, %B %d, %Y %H:%M:%S %p')
        except ValueError:
          pass
    if my_datetime:
      return datetime.strftime(my_datetime, '%Y-%m-%d')
    else:
      logging.warn('Could not parse PDF date: %s' % raw)
      return raw

def metadata_from_pdf(pdf_path):
  try:
    subprocess.Popen(["pdfinfo", "-v"], shell=False, stdout=subprocess.DEVNULL, stderr=subprocess.STDOUT).communicate()
  except FileNotFoundError:
    logging.warn("Install pdfinfo to extract metadata! The pdfinfo executable must be in a directory that is in your PATH environment variable.")
    return None

  real_pdf_path = os.path.join(data_dir(), pdf_path)

  try:
<<<<<<< HEAD
    output = subprocess.check_output("pdfinfo \"%s\"" % (real_pdf_path), shell=True)
    output = output.decode('utf-8')
=======
    output = subprocess.check_output("pdfinfo \"%s\"" % (real_pdf_path))
>>>>>>> 589ee7ed
  except subprocess.CalledProcessError as exc:
    logging.warn("Error extracting page count for %s:\n\n%s" % (pdf_path, format_exception(exc)))
    return None

  metadata = {}

  page_match = PAGE_RE.search(output)
  if page_match:
    metadata['page_count'] = int(page_match.group(1))

  creation_date_match = CREATION_DATE_RE.search(output)
  if creation_date_match:
    metadata['creation_date'] = parse_pdf_datetime(creation_date_match.group(1))

  mod_date_match = MOD_DATE_RE.search(output)
  if mod_date_match:
    metadata['modification_date'] = parse_pdf_datetime(creation_date_match.group(1))

  title_match = TITLE_RE.search(output)
  if title_match:
    metadata['title'] = title_match.group(1)

  keywords_match = KEYWORDS_RE.search(output)
  if keywords_match:
    metadata['keywords'] = keywords_match.group(1)

  author_match = AUTHOR_RE.search(output)
  if author_match:
    metadata['author'] = author_match.group(1)

  if metadata:
    return metadata
  return None

def format_exception(exception):
  exc_type, exc_value, exc_traceback = sys.exc_info()
  return "\n".join(traceback.format_exception(exc_type, exc_value, exc_traceback))

# assumes working dir is the root dir
def data_dir():
  if admin.config and admin.config.get('data_directory'):
    return admin.config.get('data_directory')
  return "data"
def cache_dir():
  return "cache"

def write(content, destination, binary=False):
  mkdir_p(os.path.dirname(destination))

  if binary:
    mode = "bw"
  else:
    mode = "w"
  f = open(destination, mode)
  f.write(content)
  f.close()

def json_for(object):
  return json.dumps(object, sort_keys=True, indent=2, default=format_datetime)

def format_datetime(obj):
  if isinstance(obj, datetime.datetime):
    return eastern_time_zone.localize(obj.replace(microsecond=0)).isoformat()
  elif isinstance(obj, datetime.date):
    return obj.isoformat()
  elif isinstance(obj, str):
    return obj
  else:
    return None

# mkdir -p in python, from:
# http://stackoverflow.com/questions/600268/mkdir-p-functionality-in-python
def mkdir_p(path):
  try:
    os.makedirs(path)
  except OSError as exc: # Python >2.5
    if exc.errno == errno.EEXIST:
      pass
    else:
      raise

# taken from http://effbot.org/zone/re-sub.htm#unescape-html
def unescape(text):

  def remove_unicode_control(str):
    remove_re = re.compile('[\x00-\x08\x0B-\x0C\x0E-\x1F\x7F]')
    return remove_re.sub('', str)

  def fixup(m):
    text = m.group(0)
    if text[:2] == "&#":
      # character reference
      try:
        if text[:3] == "&#x":
          return chr(int(text[3:-1], 16))
        else:
          return chr(int(text[2:-1]))
      except ValueError:
        pass
    else:
      # named entity
      try:
        text = chr(html.entities.name2codepoint[text[1:-1]])
      except KeyError:
        pass
    return text # leave as is

  text = re.sub("&#?\w+;", fixup, text)
  text = remove_unicode_control(text)
  return text

# 'safe' scrapers listed in safe.yml
def safe_igs():
  return yaml.load(open("safe.yml"))<|MERGE_RESOLUTION|>--- conflicted
+++ resolved
@@ -184,12 +184,8 @@
   real_pdf_path = os.path.join(data_dir(), pdf_path)
 
   try:
-<<<<<<< HEAD
-    output = subprocess.check_output("pdfinfo \"%s\"" % (real_pdf_path), shell=True)
+    output = subprocess.check_output("pdfinfo \"%s\"" % (real_pdf_path))
     output = output.decode('utf-8')
-=======
-    output = subprocess.check_output("pdfinfo \"%s\"" % (real_pdf_path))
->>>>>>> 589ee7ed
   except subprocess.CalledProcessError as exc:
     logging.warn("Error extracting page count for %s:\n\n%s" % (pdf_path, format_exception(exc)))
     return None
